--- conflicted
+++ resolved
@@ -19,12 +19,12 @@
 #define IROHA_BLOCK_VALIDATOR_HPP
 
 #include <boost/format.hpp>
-#include "validators/container_validator.hpp"
 #include "datetime/time.hpp"
 #include "interfaces/common_objects/types.hpp"
 #include "interfaces/iroha_internal/block.hpp"
 #include "utils/polymorphic_wrapper.hpp"
 #include "validators/answer.hpp"
+#include "validators/container_validator.hpp"
 
 // TODO 22/01/2018 x3medima17: write stateless validator IR-837
 
@@ -39,33 +39,18 @@
                                                      FieldValidator,
                                                      TransactionValidator> {
      public:
+      // TODO 05-03-2018 Alexey Chernyshov: remove polymorphic wrapper in IR-872
 
-      //TODO 05-03-2018 Alexey Chernyshov: remove polymorphic wrapper in IR-872
       /**
        * Applies validation on block
        * @param block
        * @return Answer containing found error if any
        */
       Answer validate(const interface::Block &block) const {
-        return Answer();
-      }
-
-      /**
-       * Applies validation on block
-       * @param block
-       * @return Answer containing found error if any
-       */
-<<<<<<< HEAD
-      Answer validate(
-          std::shared_ptr<interface::Block> block) const {
-        return Answer();
-=======
-      Answer validate(const interface::Block &block) const {
         return ContainerValidator<interface::Block,
                                   FieldValidator,
                                   TransactionValidator>::validate(block,
                                                                   "Block");
->>>>>>> 61969d20
       }
     };
 
