--- conflicted
+++ resolved
@@ -8,10 +8,6 @@
 *.vscode/
 *.swp
 *.class
-<<<<<<< HEAD
 *.gch
 .gradle/*
-.vscode/*
-=======
-*.gch
->>>>>>> 52d64c33
+.vscode/*