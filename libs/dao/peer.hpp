--- conflicted
+++ resolved
@@ -27,7 +27,7 @@
      */
     struct Peer {
       /**
-       * Ip address of peer for connection
+       * IP address of peer for connection
        */
       std::string address;
 
@@ -44,13 +44,9 @@
       /**
        * Peer role in consensus
        */
-<<<<<<< HEAD
-      const PeerRole peer_role;
+      PeerRole peer_role;
 
 
-=======
-      Account account;
->>>>>>> 9c45505a
     };
   }
 }
