/*
Copyright Soramitsu Co., Ltd. 2016 All Rights Reserved.

Licensed under the Apache License, Version 2.0 (the "License");
you may not use this file except in compliance with the License.
You may obtain a copy of the License at

         http://www.apache.org/licenses/LICENSE-2.0

Unless required by applicable law or agreed to in writing, software
distributed under the License is distributed on an "AS IS" BASIS,
WITHOUT WARRANTIES OR CONDITIONS OF ANY KIND, either express or implied.
See the License for the specific language governing permissions and
limitations under the License.
*/

#include <grpc++/grpc++.h>

#include <consensus/connection/connection.hpp>
#include <util/logger.hpp>
#include <util/datetime.hpp>
#include <service/peer_service.hpp>

#include <infra/config/peer_service_with_json.hpp>
#include <service/peer_service.hpp>

#include <infra/config/iroha_config_with_json.hpp>

#include <repository/transaction_repository.hpp>
#include <repository/domain/asset_repository.hpp>
#include <repository/domain/account_repository.hpp>

#include <string>
#include <vector>
#include <memory>
#include <algorithm>

using grpc::Channel;
using grpc::Server;
using grpc::ServerBuilder;
using grpc::ServerContext;
using grpc::ClientContext;
using grpc::Status;
using grpc::ServerReader;

namespace connection {

    using Api::Sumeragi;
    using Api::Izanami;
    using Api::TransactionRepository;
    using Api::AssetRepository;

    using Api::Query;
    using Api::StatusResponse;


    using Api::Query;
    using Api::ConsensusEvent;
    using Api::StatusResponse;
    using Api::Transaction;
    using Api::TransactionResponse;
    using Api::AssetResponse;
    using Api::RecieverConfirmation;
    using Api::Signature;

    enum ResponseType {
        RESPONSE_OK,
        // wrong signature
        RESPONSE_INVALID_SIG,
        // connection error
        RESPONSE_ERRCONN,
    };

    using Response = std::pair<std::string, ResponseType>;

    // TODO: very dirty solution, need to be out of here
    #include <crypto/signature.hpp>
    std::function<RecieverConfirmation(const std::string&)> sign = [](const std::string &hash) {
        RecieverConfirmation confirm;
        Signature signature;
        signature.set_publickey(::peer::myself::getPublicKey());
        signature.set_signature(signature::sign(
<<<<<<< HEAD
            ::peer::myself::getPublicKey(),
            hash,
            ::peer::myself::getPrivateKey())
=======
            hash,
            config::PeerServiceConfig::getInstance().getMyPublicKey(),
            config::PeerServiceConfig::getInstance().getMyPrivateKey())
>>>>>>> 249ab6f7
        );
        confirm.set_hash(hash);
        confirm.mutable_signature()->Swap(&signature);
        return confirm;
    };

    std::function<bool(const RecieverConfirmation&)> valid = [](const RecieverConfirmation &c) {
        return signature::verify(c.signature().signature(), c.hash(), c.signature().publickey());
    };

    namespace iroha {
        namespace Sumeragi {
            namespace Verify {
                std::vector<
                        std::function<void(
                                const std::string& from,
                                ConsensusEvent& message)
                        >
                > receivers;
            };
            namespace Torii {
                std::vector<
                        std::function<void(
                                const std::string& from,
                                Transaction& message
                        )>
                > receivers;
            }
        };
        namespace Izanami {
            namespace Izanagi {
                std::vector<
                        std::function<void(
                                const std::string& from,
                                TransactionResponse& txResponse
                        )>
                > receivers;
            }
        }
        namespace TransactionRepository {
            namespace find {
                std::vector<
                        std::function<void(
                                const std::string& from,
                                Query& message
                        )>
                > receivers;
            };
            namespace fetch {
                std::vector<
                        std::function<void(
                                const std::string& from,
                                Query& message
                        )>
                > receivers;
            };

            namespace fetchStream {
                std::vector<
                        std::function<void(
                                const std::string& from,
                                Query& message
                        )>
                > receivers;
            };
        }
        namespace AssetRepository {
            namespace find {
                std::vector<
                        std::function<void(
                                const std::string &from,
                                Query &message
                        )>
                > receivers;
            }
        }
    };

    class SumeragiConnectionClient {
    public:
        explicit SumeragiConnectionClient(std::shared_ptr<Channel> channel)
                : stub_(Sumeragi::NewStub(channel)) {}

        Response Verify(const ConsensusEvent& consensusEvent) {
            StatusResponse response;
            logger::info("connection")  <<  "Operation";
            logger::info("connection")  <<  "size: "    <<  consensusEvent.eventsignatures_size();
            logger::info("connection")  <<  "name: "    <<  consensusEvent.transaction().asset().name();

            ClientContext context;

            Status status = stub_->Verify(&context, consensusEvent, &response);

            if (status.ok()) {
                logger::info("connection")  << "response: " << response.value();
                return {response.value(), valid(response.confirm()) ? RESPONSE_OK : RESPONSE_INVALID_SIG};
            } else {
                logger::error("connection") << status.error_code() << ": " << status.error_message();
                //std::cout << status.error_code() << ": " << status.error_message();
                return {"RPC failed", RESPONSE_ERRCONN};
            }
        }

        Response Torii(const Transaction& transaction) {
            StatusResponse response;

            ClientContext context;

            Status status = stub_->Torii(&context, transaction, &response);

            if (status.ok()) {
                logger::info("connection")  << "response: " << response.value();
                return {response.value(), RESPONSE_OK};
            } else {
                logger::error("connection") << status.error_code() << ": " << status.error_message();
                //std::cout << status.error_code() << ": " << status.error_message();
                return {"RPC failed", RESPONSE_ERRCONN};
            }
        }

        bool Kagami() {
            StatusResponse response;
            ClientContext context;
            Query query;
            Status status = stub_->Kagami(&context, query, &response);
            if (status.ok()) {
                logger::info("connection")  << "response: " << response.value();
                return true;
            } else {
                logger::error("connection") << status.error_code() << ": " << status.error_message();
                return false;
            }
        }

    private:
        std::unique_ptr<Sumeragi::Stub> stub_;
    };

    class IzanamiConnectionClient {
    public:
        explicit IzanamiConnectionClient(std::shared_ptr<Channel> channel)
        : stub_(Izanami::NewStub(channel)) {}

        bool Izanagi(const TransactionResponse& txResponse) {
            StatusResponse response;
            logger::info("connection")  <<  "Operation";
            logger::info("connection")  <<  "size: "    <<  txResponse.transaction_size();
            logger::info("connection")  <<  "message: "    <<  txResponse.message();

            ClientContext context;
            Status status = stub_->Izanagi(&context, txResponse, &response);

            if (status.ok()) {
                logger::info("connection")  << "response: " << response.value();
                return true;
            } else {
                logger::error("connection") << status.error_code() << ": " << status.error_message();
                return false;
            }
        }

    private:
        std::unique_ptr<Izanami::Stub> stub_;
    };

    class SumeragiConnectionServiceImpl final : public Sumeragi::Service {
    public:

        Status Verify(
                ServerContext*          context,
                const ConsensusEvent*   pevent,
                StatusResponse*         response
        ) override {
            RecieverConfirmation confirm;
            ConsensusEvent event;
            event.CopyFrom(pevent->default_instance());
            event.mutable_eventsignatures()->CopyFrom(pevent->eventsignatures());
            event.mutable_transaction()->CopyFrom(pevent->transaction());
            event.set_status(pevent->status());
            logger::info("connection") << "size: " << event.eventsignatures_size();
            auto dummy = "";
            for (auto& f: iroha::Sumeragi::Verify::receivers){
                f(dummy, event);
            }
            confirm = sign(pevent->transaction().hash());
            response->set_value("OK");
            response->mutable_confirm()->CopyFrom(confirm);
            return Status::OK;
        }

        Status Torii(
            ServerContext*      context,
            const Transaction*  transaction,
            StatusResponse*     response
        ) override {
            RecieverConfirmation confirm;
            auto dummy = "";
            Transaction tx;
            tx.CopyFrom(*transaction);
            for (auto& f: iroha::Sumeragi::Torii::receivers){
                f(dummy, tx);
            }
            confirm = sign(transaction->hash());
            response->set_value("OK");
            response->mutable_confirm()->CopyFrom(confirm);
            return Status::OK;
        }

        Status Kagami(
            ServerContext*      context,
            const Query*          query,
            StatusResponse*     response
        ) override {
            response->set_message("OK, no problem!");
            response->set_value("Alive");
            response->set_timestamp(datetime::unixtime());
            return Status::OK;
        }

    };

    class IzanamiConnectionServiceImpl final : public Izanami::Service {
    public:

        Status Izanagi(
                ServerContext*          context,
                const TransactionResponse*   txResponse,
                StatusResponse*         response
        ) override {
            TransactionResponse txres;
            txres.CopyFrom(txResponse->default_instance());
            txres.set_message(txResponse->message());
            txres.set_code(txResponse->code());
            txres.mutable_transaction()->CopyFrom(txResponse->transaction());
            logger::info("connection") << "size: " << txres.transaction_size();
            auto dummy = "";
            for (auto& f: iroha::Izanami::Izanagi::receivers){
                f(dummy, txres);
            }
            response->set_message("OK, no problem!");
            response->set_value("OK");
            response->set_timestamp(datetime::unixtime());
            return Status::OK;
        }
    };

    class TransactionRepositoryServiceImpl final : public TransactionRepository::Service {
      public:

        Status find(
            ServerContext*          context,
            const Query*              query,
            TransactionResponse*   response
        ) override {
            Query q;
            q.CopyFrom(*query);
            // ToDo use query
            auto transactions = repository::transaction::findAll();
            for(auto tx: transactions){
                response->add_transaction()->CopyFrom(tx);
            }
            response->set_message("OK");
            return Status::OK;
        }

        Status fetch(
            ServerContext*          context,
            const Query*              query,
            TransactionResponse*   response
        ) override {
            Query q;
            q.CopyFrom(*query);
            auto dummy = "";
            for (auto& f: iroha::TransactionRepository::find::receivers){
                f(dummy, q);
            }
            response->set_message("OK");
            return Status::OK;
        }

        Status fetchStream(
            ServerContext* context,
            ServerReader<Transaction>* reader,
            StatusResponse* response
        ) override {
            Query q;
            std::vector<Transaction> txs;
            Transaction tx;
            while(reader->Read(&tx)){
                txs.push_back(tx);
            }
            response->set_message("OK");
            return Status::OK;
        }
    };

    class AssetRepositoryServiceImpl final : public AssetRepository::Service {
    public:
        Status find(
            ServerContext*          context,
            const Query*              query,
            AssetResponse*         response
        ) override {
            std::string name = "default";
            Query q;
            q.CopyFrom(*query);
            logger::info("connection") << "AssetRepositoryService: " << q.DebugString();

            if(q.value().find("name")!=q.value().end()){
                name = q.value().at("name").valuestring();
            }

            auto sender = q.senderpubkey();
            if(q.type() == "asset"){
                response->mutable_asset()->CopyFrom(repository::asset::find(sender, name));
                logger::info("connection") << "AssetRepositoryService: " << response->asset().DebugString();
            }else if(q.type() == "account"){
                auto account = repository::account::find(sender);

                response->mutable_account()->CopyFrom(account);
            }
            response->set_message("OK");
            return Status::OK;
        }
    };

    namespace iroha {

        namespace Sumeragi {

            SumeragiConnectionServiceImpl service;

            namespace Verify {

                bool receive(
                    const std::function<void(
                        const std::string&,
                        ConsensusEvent&)>& callback
                ) {
                    receivers.push_back(callback);
                    return true;
                }

                bool send(
                    const std::string &ip,
                    const ConsensusEvent &event
                ) {
                    auto receiver_ips = ::peer::service::getIpList();
                    if (find(receiver_ips.begin(), receiver_ips.end(), ip) != receiver_ips.end()) {
                        SumeragiConnectionClient client(
                            grpc::CreateChannel(
                                ip + ":" + std::to_string(config::IrohaConfigManager::getInstance().getGrpcPortNumber(50051)),
                                grpc::InsecureChannelCredentials()
                            )
                        );
                        // TODO return tx validity
                        auto reply = client.Verify(event);
                        return true;
                    } else {
                        return false;
                    }
                }

                bool sendAll(
                    const ConsensusEvent &event
                ) {
                    auto receiver_ips = ::peer::service::getIpList();
                    for (auto &ip : receiver_ips) {
                        send(ip, event);
                    }
                    return true;
                }

            }

            namespace Torii {

                bool receive(
                    const std::function<void(
                    const std::string &,
                    Transaction&)
                > &callback){
                    receivers.push_back(callback);
                    return true;
                }

            }

        }


        namespace PeerService {

            namespace Sumeragi {
                bool send(
                        const std::string &ip,
                        const Transaction &transaction
                ) {
                    auto receiver_ips = ::peer::service::getIpList();
                    if (find(receiver_ips.begin(), receiver_ips.end(), ip) != receiver_ips.end()) {
                        SumeragiConnectionClient client(
                                grpc::CreateChannel(
                                        ip + ":" + std::to_string(
                                                config::IrohaConfigManager::getInstance().getGrpcPortNumber(50051)),
                                        grpc::InsecureChannelCredentials()
                                )
                        );
                        // TODO return tx validity
                        auto reply = client.Torii(transaction);
                        return true;
                    } else {
                        return false;
                    }
                }

                bool ping(
                        const std::string &ip
                ) {
                    auto receiver_ips = ::peer::service::getIpList();
                    if (find(receiver_ips.begin(), receiver_ips.end(), ip) != receiver_ips.end()) {
                        SumeragiConnectionClient client(
                                grpc::CreateChannel(
                                        ip + ":" + std::to_string(
                                                config::IrohaConfigManager::getInstance().getGrpcPortNumber(50051)),
                                        grpc::InsecureChannelCredentials()
                                )
                        );
                        return client.Kagami();
                    } else {
                        logger::error("Connection_with_grpc") << "Unexpected ip: " << ip;
                        return false;
                    }
                }
            }

            namespace Izanami {
                bool send(
                        const std::string& ip,
                        const TransactionResponse &txResponse
                ) {
                    IzanamiConnectionClient client(
                            grpc::CreateChannel(
                                    ip + ":" + std::to_string(
                                            config::IrohaConfigManager::getInstance().getGrpcPortNumber(50051)),
                                    grpc::InsecureChannelCredentials()
                            )
                    );
                    return client.Izanagi(txResponse);
                }
            }
        }


        namespace Izanami {
            IzanamiConnectionServiceImpl service;
            namespace Izanagi {
                bool receive(const std::function<void(
                        const std::string &,
                        TransactionResponse&)
                > &callback) {
                    receivers.push_back(callback);
                    return true;
                }
            }
        }

        namespace TransactionRepository {
            TransactionRepositoryServiceImpl service;

            namespace find {
                bool receive(
                    const std::function<void(
                        const std::string &,
                        Query &)> &callback
                ) {
                    receivers.push_back(callback);
                    return true;
                }
            };

            namespace fetch {
                bool receive(
                    const std::function<void(
                        const std::string &,
                        Query &)> &callback
                ) {
                    receivers.push_back(callback);
                    return true;
                }
            };

            namespace fetchStream {
                bool receive(
                    const std::function<void(
                        const std::string &,
                        Query &)> &callback
                ) {
                    receivers.push_back(callback);
                    return true;
                }
            };
        };

        namespace AssetRepository {
            namespace find {
                AssetRepositoryServiceImpl service;

                bool receive(
                        const std::function<void(
                                const std::string &,
                                Query &)> &callback
                ) {
                    receivers.push_back(callback);
                    return true;
                }
            };
        }

    };

    ServerBuilder builder;

    void initialize_peer() {
        std::string server_address("0.0.0.0:" + std::to_string(config::IrohaConfigManager::getInstance().getGrpcPortNumber(50051)));
        builder.AddListeningPort(server_address, grpc::InsecureServerCredentials());
        builder.RegisterService(&iroha::Sumeragi::service);
        builder.RegisterService(&iroha::Izanami::service);
        builder.RegisterService(&iroha::TransactionRepository::service);
        builder.RegisterService(&iroha::AssetRepository::find::service);
    }

    int run() {
        std::unique_ptr<Server> server(builder.BuildAndStart());
        server->Wait();
        return 0;
    }
    void finish(){
    }

};<|MERGE_RESOLUTION|>--- conflicted
+++ resolved
@@ -80,15 +80,9 @@
         Signature signature;
         signature.set_publickey(::peer::myself::getPublicKey());
         signature.set_signature(signature::sign(
-<<<<<<< HEAD
+            hash,
             ::peer::myself::getPublicKey(),
-            hash,
             ::peer::myself::getPrivateKey())
-=======
-            hash,
-            config::PeerServiceConfig::getInstance().getMyPublicKey(),
-            config::PeerServiceConfig::getInstance().getMyPrivateKey())
->>>>>>> 249ab6f7
         );
         confirm.set_hash(hash);
         confirm.mutable_signature()->Swap(&signature);
