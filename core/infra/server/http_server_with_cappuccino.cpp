--- conflicted
+++ resolved
@@ -13,121 +13,13 @@
 See the License for the specific language governing permissions and
 limitations under the License.
 */
-<<<<<<< HEAD
 #include <server/http_server.hpp>
 #include <util/logger.hpp>
-=======
 
-#include <cappuccino.hpp>
-#include <json.hpp>
-
-#include <consensus/connection/connection.hpp>
-#include <crypto/hash.hpp>
-#include <infra/config/iroha_config_with_json.hpp>
-#include <infra/config/peer_service_with_json.hpp>
-#include <infra/protobuf/api.pb.h>
-#include <server/http_server.hpp>
-#include <service/peer_service.hpp>
-#include <transaction_builder/transaction_builder.hpp>
-#include <util/logger.hpp>
-
-// -- WIP --
-#include <grpc++/grpc++.h>
-using grpc::Channel;
-using grpc::Server;
-using grpc::ServerBuilder;
-using grpc::ServerContext;
-using grpc::ClientContext;
-using grpc::Status;
-// -------
->>>>>>> 1b9160d6
 
 namespace http {
 
     void server() {
-<<<<<<< HEAD
         logger::info("server") << "No! (T _ T)";
-=======
-        logger::info("server") << "initialize server!";
-
-        std::vector<std::string> params = {"", "-p", std::to_string(config::IrohaConfigManager::getInstance().getHttpPortNumber(1204))};
-        std::vector<char*> argv;
-        for (const auto& arg : params)
-            argv.push_back((char*)arg.data());
-        argv.push_back(nullptr);
-        Cappuccino::Cappuccino( argv.size() - 1, argv.data() );
-
-        Cappuccino::route<Cappuccino::Method::POST>("/account/register", [](std::shared_ptr<Request> request) -> Response {
-            auto res = Response(request);
-            auto data = request->json();
-            std::string uuid = hash::sha3_256_hex(data["publicKey"].get<std::string>());
-
-            Api::Domain domain;
-            domain.set_ownerpublickey("pubkey1");
-            domain.set_name("name");
-            auto txDomain = TransactionBuilder<Remove<Domain>>()
-                .setSenderPublicKey("karin")
-                .setDomain(domain)
-                .build();
-
-            Torii(
-                Sumeragi::NewStub(grpc::CreateChannel(
-                    ::peer::myself::getIp() + ":" +
-                    std::to_string(config::IrohaConfigManager::getInstance().getGrpcPortNumber(50051)),
-                    grpc::InsecureChannelCredentials()
-                )),
-                txDomain
-            );
-
-            res.json(json({
-              {"status",  200},
-              {"message", "successful"},
-              {"uuid",   uuid}
-            }));
-
-            return res;
-        });
-
-        Cappuccino::route<Cappuccino::Method::GET>( "/account",[](std::shared_ptr<Request> request) -> Response{
-            std::string uuid = request->params("uuid");
-            auto res = Response(request);
-
-            res.json(json({
-                  {"status",  200}
-            }));
-
-            return res;
-        });
-
-        Cappuccino::route<Cappuccino::Method::POST>( "/asset/operation",[](std::shared_ptr<Request> request) -> Response{
-            auto res = Response(request);
-            auto data = request->json();
-            if(!data.empty()) {
-
-            }
-            res.json(json({
-              {"status",  200},
-              {"message", "Ok"}
-            }));
-            return res;
-        });
-
-        Cappuccino::route<Cappuccino::Method::GET>( "/history/transaction",[](std::shared_ptr<Request> request) -> Response{
-            std::string uuid = request->params("uuid");
-            auto res = Response(request);
-            auto tx_json = json::array();
-
-            res.json(json({
-              {"status",  200},
-              {"history", tx_json}
-            }));
-            return res;
-        });
-
-        logger::info("server") << "start server!";
-        // runnning
-        Cappuccino::run();
-
->>>>>>> 1b9160d6
     }
 };  // namespace http