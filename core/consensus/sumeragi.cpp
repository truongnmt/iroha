--- conflicted
+++ resolved
@@ -90,14 +90,12 @@
 
     context->numValidatingPeers = context->validatingPeers.size();
     context->maxFaulty = context->numValidatingPeers / 3;  // Default to approx. 1/3 of the network. TODO: make this configurable
-<<<<<<< HEAD
+
     context->proxyTailNdx = context->maxFaulty*2 + 1;
     if (context->proxyTailNdx >= context->validatingPeers.size()) {
         context->proxyTailNdx = context->validatingPeers.size()-1;
     }
-=======
-    context->proxyTailNdx = context->numValidatingPeers - 1;  //context->maxFaulty*2 + 1;
->>>>>>> 9ffd7715
+
     context->panicCount = 0;
 
     //TODO: move the peer service and ordering code to another place
@@ -112,26 +110,15 @@
         return; //TODO-futurework: give bad trust rating to nodes that sent an invalid event
     }
 
-<<<<<<< HEAD
     event->addSignature(signature::sign(event->getHash(), peer::getMyPublicKey(), peer::getPrivateKey()));
     if (context->validatingPeers.at(context->proxyTailNdx)->getPublicKey() == peer::getMyPublicKey()) {
         connection::send(context->validatingPeers.at(context->proxyTailNdx)->getIP(), event->getHash()); // Think In Process
-=======
-    event->addSignature(signature::sign( event->getHash(), peer::getMyPublicKey(), peer::getPrivateKey()));
-    if (context->validatingPeers[context->proxyTailNdx]->getPublicKey() == peer::getMyPublicKey()) {
-        connection::send(context->validatingPeers[context->proxyTailNdx]->getIP(), event->getHash()); // Think In Process
->>>>>>> 9ffd7715
     } else {
         connection::sendAll(event->getHash()); // Think In Process
     }
 
-<<<<<<< HEAD
     setAwkTimer(3000, [&](){
         if (!merkle_transaction_repository::leafExists(event->getHash())) {
-=======
-    setAwkTimer(5000, [&](){
-        if (context->processedCache.find(event->getHash()) != context->processedCache.end()) {
->>>>>>> 9ffd7715
             panic(event);
         }
     });
