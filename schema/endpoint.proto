--- conflicted
+++ resolved
@@ -4,11 +4,8 @@
 
 import "block.proto";
 import "queries.proto";
-<<<<<<< HEAD
+import "google/protobuf/empty.proto";
 import "responses.proto";
-=======
-import "google/protobuf/empty.proto";
->>>>>>> d3f431a8
 
 
 enum StatelessValidation {
@@ -23,6 +20,7 @@
 service CommandService {
   rpc Torii (Transaction) returns (ToriiResponse);
 }
+
 
 service QueryService {
   rpc Find (Query) returns (QueryResponse);
