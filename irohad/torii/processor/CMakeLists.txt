--- conflicted
+++ resolved
@@ -1,10 +1,7 @@
 add_library(torii
     impl/processor.cpp
-<<<<<<< HEAD
     impl/stub_query_processor.cpp
-=======
     impl/transaction_processor_stub.cpp
->>>>>>> 9ca55823
     )
 
 target_link_libraries(torii PUBLIC
