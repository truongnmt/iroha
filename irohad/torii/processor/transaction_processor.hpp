/**
 * Copyright Soramitsu Co., Ltd. 2017 All Rights Reserved.
 * http://soramitsu.co.jp
 *
 * Licensed under the Apache License, Version 2.0 (the "License");
 * you may not use this file except in compliance with the License.
 * You may obtain a copy of the License at
 *
 *        http://www.apache.org/licenses/LICENSE-2.0
 *
 * Unless required by applicable law or agreed to in writing, software
 * distributed under the License is distributed on an "AS IS" BASIS,
 * WITHOUT WARRANTIES OR CONDITIONS OF ANY KIND, either express or implied.
 * See the License for the specific language governing permissions and
 * limitations under the License.
 */

#ifndef IROHA_TRANSACTION_PROCESSOR_HPP
#define IROHA_TRANSACTION_PROCESSOR_HPP

namespace shared_model {
  namespace interface {
    class TransactionBatch;
  }  // namespace interface
}  // namespace shared_model

namespace iroha {
  namespace torii {
    /**
     * Transaction processor is interface with start point
     * for processing transaction in the system
     */
    class TransactionProcessor {
     public:
      /**
       * Process batch and propagate it to the MST or PCS
<<<<<<< HEAD
       * @param transaction_batch - transaction sequence for processing
=======
       * @param transaction_batch - transaction batch for processing
>>>>>>> 9c9f253d
       */
      virtual void batchHandle(
          std::shared_ptr<shared_model::interface::TransactionBatch>
              transaction_batch) const = 0;

      virtual ~TransactionProcessor() = default;
    };
  }  // namespace torii
}  // namespace iroha
#endif  // IROHA_TRANSACTION_PROCESSOR_HPP<|MERGE_RESOLUTION|>--- conflicted
+++ resolved
@@ -34,11 +34,7 @@
      public:
       /**
        * Process batch and propagate it to the MST or PCS
-<<<<<<< HEAD
-       * @param transaction_batch - transaction sequence for processing
-=======
        * @param transaction_batch - transaction batch for processing
->>>>>>> 9c9f253d
        */
       virtual void batchHandle(
           std::shared_ptr<shared_model::interface::TransactionBatch>
