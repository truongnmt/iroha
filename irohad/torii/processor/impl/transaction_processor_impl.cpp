--- conflicted
+++ resolved
@@ -107,14 +107,8 @@
 
       mst_processor_->onPreparedBatches().subscribe([this](auto &&batch) {
         log_->info("MST batch prepared");
-<<<<<<< HEAD
+        this->publishEnoughSignaturesStatus(batch->transactions());
         this->pcs_->propagate_batch(batch);
-=======
-        // TODO: 07/08/2018 @muratovv rework interface of pcs::propagate batch
-        // and mst::propagate batch IR-1584
-        this->publishEnoughSignaturesStatus(batch->transactions());
-        this->pcs_->propagate_batch(*batch);
->>>>>>> 9c9f253d
       });
       mst_processor_->onExpiredBatches().subscribe([this](auto &&batch) {
         log_->info("MST batch {} is expired", batch->reducedHash().toString());
@@ -125,32 +119,19 @@
     }
 
     void TransactionProcessorImpl::batchHandle(
-<<<<<<< HEAD
         std::shared_ptr<shared_model::interface::TransactionBatch>
             transaction_batch) const {
       log_->info("handle batch");
       if (transaction_batch->hasAllSignatures()) {
         log_->info("propagating batch to PCS");
-        pcs_->propagate_batch(transaction_batch);
-      } else {
-        log_->info("propagating batch to MST");
-        mst_processor_->propagateBatch(transaction_batch);
-=======
-        const shared_model::interface::TransactionBatch &transaction_batch)
-        const {
-      if (transaction_batch.hasAllSignatures()) {
         this->publishEnoughSignaturesStatus(transaction_batch.transactions());
         pcs_->propagate_batch(transaction_batch);
       } else {
-        // TODO: 07/08/2018 @muratovv rework interface of pcs::propagate batch
-        // and mst::propagate batch IR-1584
         for (const auto &tx : transaction_batch.transactions()) {
           this->publishStatus(TxStatusType::kMstPending, tx->hash());
         }
-        mst_processor_->propagateBatch(
-            std::make_shared<shared_model::interface::TransactionBatch>(
-                transaction_batch));
->>>>>>> 9c9f253d
+        log_->info("propagating batch to MST");
+        mst_processor_->propagateBatch(transaction_batch);
       }
     }
 
