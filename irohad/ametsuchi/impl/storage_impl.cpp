/**
 * Copyright Soramitsu Co., Ltd. 2017 All Rights Reserved.
 * http://soramitsu.co.jp
 *
 * Licensed under the Apache License, Version 2.0 (the "License");
 * you may not use this file except in compliance with the License.
 * You may obtain a copy of the License at
 *
 *        http://www.apache.org/licenses/LICENSE-2.0
 *
 * Unless required by applicable law or agreed to in writing, software
 * distributed under the License is distributed on an "AS IS" BASIS,
 * WITHOUT WARRANTIES OR CONDITIONS OF ANY KIND, either express or implied.
 * See the License for the specific language governing permissions and
 * limitations under the License.
 */

#include "ametsuchi/impl/storage_impl.hpp"

#include "ametsuchi/impl/flat_file/flat_file.hpp"  // for FlatFile
#include "ametsuchi/impl/mutable_storage_impl.hpp"
#include "ametsuchi/impl/postgres_block_query.hpp"
#include "ametsuchi/impl/postgres_wsv_query.hpp"
#include "ametsuchi/impl/temporary_wsv_impl.hpp"
#include "model/converters/json_common.hpp"
#include "model/execution/command_executor_factory.hpp"  // for CommandExecutorFactory
#include "postgres_ordering_service_persistent_state.hpp"

#include <boost/format.hpp>

namespace iroha {
  namespace ametsuchi {

    const char *kCommandExecutorError = "Cannot create CommandExecutorFactory";
    const char *kPsqlBroken = "Connection to PostgreSQL broken: {}";
    const char *kTmpWsv = "TemporaryWsv";

    ConnectionContext::ConnectionContext(
        std::unique_ptr<FlatFile> block_store,
        std::unique_ptr<pqxx::lazyconnection> pg_lazy,
        std::unique_ptr<pqxx::nontransaction> pg_nontx)
        : block_store(std::move(block_store)),
          pg_lazy(std::move(pg_lazy)),
          pg_nontx(std::move(pg_nontx)) {}

    StorageImpl::StorageImpl(
        std::string block_store_dir,
        std::string postgres_options,
        std::unique_ptr<FlatFile> block_store,
        std::unique_ptr<pqxx::lazyconnection> wsv_connection,
        std::unique_ptr<pqxx::nontransaction> wsv_transaction)
        : block_store_dir_(std::move(block_store_dir)),
          postgres_options_(std::move(postgres_options)),
          block_store_(std::move(block_store)),
          wsv_connection_(std::move(wsv_connection)),
          wsv_transaction_(std::move(wsv_transaction)),
          wsv_(std::make_shared<PostgresWsvQuery>(*wsv_transaction_)),
          blocks_(std::make_shared<PostgresBlockQuery>(*wsv_transaction_,
                                                       *block_store_)),
          ordering_state_(
              std::make_shared<PostgresOrderingServicePersistentState>(
                  *wsv_transaction_)) {
      log_ = logger::log("StorageImpl");

      wsv_transaction_->exec(init_);
      wsv_transaction_->exec(
          "SET SESSION CHARACTERISTICS AS TRANSACTION READ ONLY;");
    }

    expected::Result<std::unique_ptr<TemporaryWsv>, std::string>
    StorageImpl::createTemporaryWsv() {
      auto command_executors = model::CommandExecutorFactory::create();
      if (not command_executors.has_value()) {
        return expected::makeError(kCommandExecutorError);
      }

      auto postgres_connection =
          std::make_unique<pqxx::lazyconnection>(postgres_options_);
      try {
        postgres_connection->activate();
      } catch (const pqxx::broken_connection &e) {
        return expected::makeError(
            (boost::format(kPsqlBroken) % e.what()).str());
      }
      auto wsv_transaction =
          std::make_unique<pqxx::nontransaction>(*postgres_connection, kTmpWsv);

      return expected::makeValue<std::unique_ptr<TemporaryWsv>>(
          std::make_unique<TemporaryWsvImpl>(
              std::move(postgres_connection),
              std::move(wsv_transaction),
              std::move(command_executors.value())));
    }

    expected::Result<std::unique_ptr<MutableStorage>, std::string>
    StorageImpl::createMutableStorage() {
      auto command_executors = model::CommandExecutorFactory::create();
      if (not command_executors.has_value()) {
        return expected::makeError(kCommandExecutorError);
      }

      auto postgres_connection =
          std::make_unique<pqxx::lazyconnection>(postgres_options_);
      try {
        postgres_connection->activate();
      } catch (const pqxx::broken_connection &e) {
        return expected::makeError(
            (boost::format(kPsqlBroken) % e.what()).str());
      }
      auto wsv_transaction =
          std::make_unique<pqxx::nontransaction>(*postgres_connection, kTmpWsv);

      nonstd::optional<hash256_t> top_hash;

      blocks_->getTopBlocks(1)
          .subscribe_on(rxcpp::observe_on_new_thread())
          .as_blocking()
          .subscribe([&top_hash](auto block) { top_hash = block.hash; });

      return expected::makeValue<std::unique_ptr<MutableStorage>>(
          std::make_unique<MutableStorageImpl>(
              top_hash.value_or(hash256_t{}),
              std::move(postgres_connection),
              std::move(wsv_transaction),
              std::move(command_executors.value())));
    }

    bool StorageImpl::insertBlock(model::Block block) {
      log_->info("create mutable storage");
      auto storageResult = createMutableStorage();
      bool inserted = false;
      storageResult.match(
          [&](expected::Value<std::unique_ptr<ametsuchi::MutableStorage>>
                  &storage) {
            inserted =
                storage.value->apply(block,
                                     [](const auto &current_block,
                                        auto &query,
                                        const auto &top_hash) { return true; });
            log_->info("block inserted: {}", inserted);
            commit(std::move(storage.value));
          },
          [&](expected::Error<std::string> &error) {
            log_->error(error.error);
          });

      return inserted;
    }

    void StorageImpl::dropStorage() {
      log_->info("Drop ledger");
      auto drop = R"(
DROP TABLE IF EXISTS account_has_signatory;
DROP TABLE IF EXISTS account_has_asset;
DROP TABLE IF EXISTS role_has_permissions;
DROP TABLE IF EXISTS account_has_roles;
DROP TABLE IF EXISTS account_has_grantable_permissions;
DROP TABLE IF EXISTS account;
DROP TABLE IF EXISTS asset;
DROP TABLE IF EXISTS domain;
DROP TABLE IF EXISTS signatory;
DROP TABLE IF EXISTS peer;
DROP TABLE IF EXISTS role;
DROP TABLE IF EXISTS height_by_hash;
DROP TABLE IF EXISTS height_by_account_set;
DROP TABLE IF EXISTS index_by_creator_height;
DROP TABLE IF EXISTS index_by_id_height_asset;
DROP TABLE IF EXISTS ordering_service_state;
)";

      // erase db
      log_->info("drop dp");
      pqxx::connection connection(postgres_options_);
      pqxx::work txn(connection);
      txn.exec(drop);
      txn.commit();

      pqxx::work init_txn(connection);
      init_txn.exec(init_);
      init_txn.commit();

      // erase blocks
      log_->info("drop block store");
      block_store_->dropAll();
    }

<<<<<<< HEAD
    nonstd::optional<ConnectionContext> StorageImpl::initConnections(
=======
    expected::Result<ConnectionContext, std::string> StorageImpl::initConnections(
>>>>>>> d9c6e0ff
        std::string block_store_dir, std::string postgres_options) {
      auto log_ = logger::log("StorageImpl:initConnection");
      log_->info("Start storage creation");

      auto block_store = FlatFile::create(block_store_dir);
      if (not block_store) {
        return expected::makeError(
            (boost::format("Cannot create block store in {}") % block_store_dir).str());
      }
      log_->info("block store created");

      auto postgres_connection =
          std::make_unique<pqxx::lazyconnection>(postgres_options);
      try {
        postgres_connection->activate();
      } catch (const pqxx::broken_connection &e) {
        return expected::makeError(
            (boost::format(kPsqlBroken) % e.what()).str());
      }
      log_->info("connection to PostgreSQL completed");

      auto wsv_transaction = std::make_unique<pqxx::nontransaction>(
          *postgres_connection, "Storage");
      log_->info("transaction to PostgreSQL initialized");

      return expected::makeValue(ConnectionContext(
          std::move(*block_store),
          std::move(postgres_connection),
          std::move(wsv_transaction)));
    }

<<<<<<< HEAD
    std::shared_ptr<StorageImpl> StorageImpl::create(
        std::string block_store_dir, std::string postgres_options) {
      auto ctx = initConnections(block_store_dir, postgres_options);
      if (not ctx.has_value()) {
        return nullptr;
=======
    expected::Result<std::shared_ptr<StorageImpl>, std::string>
    StorageImpl::create(std::string block_store_dir,
                        std::string postgres_options) {
      auto ctx_result = initConnections(block_store_dir, postgres_options);
      expected::Result<std::shared_ptr<StorageImpl>, std::string> storage;
      ctx_result.match(
          [&](expected::Value<ConnectionContext> &ctx){
            storage = expected::makeValue(std::shared_ptr<StorageImpl>(
                new StorageImpl(block_store_dir,
                                postgres_options,
                                std::move(ctx.value.block_store),
                                std::move(ctx.value.pg_lazy),
                                std::move(ctx.value.pg_nontx))));
          },
          [&](expected::Error<std::string> &error) {
            storage = error;
>>>>>>> d9c6e0ff
      }
      );
      return storage;
    }

    void StorageImpl::commit(std::unique_ptr<MutableStorage> mutableStorage) {
      std::unique_lock<std::shared_timed_mutex> write(rw_lock_);
      auto storage_ptr = std::move(mutableStorage);  // get ownership of storage
      auto storage = static_cast<MutableStorageImpl *>(storage_ptr.get());
      for (const auto &block : storage->block_store_) {
        block_store_->add(block.first,
                          stringToBytes(model::converters::jsonToString(
                              serializer_.serialize(block.second))));
      }

      storage->transaction_->exec("COMMIT;");
      storage->committed = true;
    }

    std::shared_ptr<WsvQuery> StorageImpl::getWsvQuery() const {
      return wsv_;
    }

    std::shared_ptr<BlockQuery> StorageImpl::getBlockQuery() const {
      return blocks_;
    }

    std::shared_ptr<OrderingServicePersistentState>
    StorageImpl::getOrderingServicePersistentState() const {
      return ordering_state_;
    }
  }  // namespace ametsuchi
}  // namespace iroha<|MERGE_RESOLUTION|>--- conflicted
+++ resolved
@@ -184,11 +184,7 @@
       block_store_->dropAll();
     }
 
-<<<<<<< HEAD
-    nonstd::optional<ConnectionContext> StorageImpl::initConnections(
-=======
     expected::Result<ConnectionContext, std::string> StorageImpl::initConnections(
->>>>>>> d9c6e0ff
         std::string block_store_dir, std::string postgres_options) {
       auto log_ = logger::log("StorageImpl:initConnection");
       log_->info("Start storage creation");
@@ -220,13 +216,6 @@
           std::move(wsv_transaction)));
     }
 
-<<<<<<< HEAD
-    std::shared_ptr<StorageImpl> StorageImpl::create(
-        std::string block_store_dir, std::string postgres_options) {
-      auto ctx = initConnections(block_store_dir, postgres_options);
-      if (not ctx.has_value()) {
-        return nullptr;
-=======
     expected::Result<std::shared_ptr<StorageImpl>, std::string>
     StorageImpl::create(std::string block_store_dir,
                         std::string postgres_options) {
@@ -243,7 +232,6 @@
           },
           [&](expected::Error<std::string> &error) {
             storage = error;
->>>>>>> d9c6e0ff
       }
       );
       return storage;
