#
# Copyright Soramitsu Co., Ltd. 2017 All Rights Reserved.
# http://soramitsu.co.jp
#
# Licensed under the Apache License, Version 2.0 (the "License");
# you may not use this file except in compliance with the License.
# You may obtain a copy of the License at
#
#        http://www.apache.org/licenses/LICENSE-2.0
#
# Unless required by applicable law or agreed to in writing, software
# distributed under the License is distributed on an "AS IS" BASIS,
# WITHOUT WARRANTIES OR CONDITIONS OF ANY KIND, either express or implied.
# See the License for the specific language governing permissions and
# limitations under the License.
#

add_library(supermajority_check
    impl/supermajority_checker_impl.cpp
    )
target_link_libraries(supermajority_check
<<<<<<< HEAD
    model
=======
    shared_model_interfaces
>>>>>>> 61969d20
    )

add_library(yac
    impl/yac.cpp
    impl/cluster_order.cpp
    impl/timer_impl.cpp
    transport/impl/network_impl.cpp
    impl/peer_orderer_impl.cpp
    impl/yac_gate_impl.cpp
    impl/yac_hash_provider_impl.cpp
    impl/yac_crypto_provider_impl.cpp

    storage/impl/yac_common.cpp
    storage/impl/yac_block_storage.cpp
    storage/impl/yac_proposal_storage.cpp
    storage/impl/yac_vote_storage.cpp
    )
target_link_libraries(yac
    supermajority_check
    rxcpp
    yac_grpc
    logger
    hash
    )<|MERGE_RESOLUTION|>--- conflicted
+++ resolved
@@ -19,11 +19,7 @@
     impl/supermajority_checker_impl.cpp
     )
 target_link_libraries(supermajority_check
-<<<<<<< HEAD
-    model
-=======
     shared_model_interfaces
->>>>>>> 61969d20
     )
 
 add_library(yac
