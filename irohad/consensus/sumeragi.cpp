/*
 * Copyright Soramitsu Co., Ltd. 2017 All Rights Reserved.
 * http://soramitsu.co.jp
 * Licensed under the Apache License, Version 2.0 (the "License");
 * you may not use this file except in compliance with the License.
 * You may obtain a copy of the License at
 *          http://www.apache.org/licenses/LICENSE-2.0
 * Unless required by applicable law or agreed to in writing, software
 * distributed under the License is distributed on an "AS IS" BASIS,
 * WITHOUT WARRANTIES OR CONDITIONS OF ANY KIND, either express or implied.
 * See the License for the specific language governing permissions and
 * limitations under the License.
 */

#include <crypto/crypto.hpp>
#include <validation/stateful/validator.hpp>
#include <api/command_service.hpp>
#include <logger/logger.hpp>
#include <peer_service/self_state.hpp>
#include <peer_service/monitor.hpp>
#include <timer/timer.hpp>
#include <datetime/time.hpp>
#include <thread_pool.hpp>
#include <vector>
#include <set>

#include "connection/service.hpp"
#include "connection/client.hpp"
#include "sumeragi.hpp"

/**
 * |ーーー|　|ーーー|　|ーーー|　|ーーー|
 * |　ス　|ー|　メ　|ー|　ラ　|ー|　ギ　|
 * |ーーー|　|ーーー|　|ーーー|　|ーーー|
 *
 * A chain-based byzantine fault tolerant consensus algorithm, based in large
 * part on BChain:
 *
 * Duan, S., Meling, H., Peisert, S., & Zhang, H. (2014). Bchain: Byzantine
 * replication with high throughput and embedded reconfiguration. In
 * International Conference on Principles of Distributed Systems (pp. 91-106).
 * Springer.
 */

namespace consensus {
  namespace sumeragi {

    using iroha::protocol::Block;
    using iroha::protocol::Signature;

    logger::Logger log("sumeragi");

<<<<<<< HEAD
=======

>>>>>>> e51a84a4
    static tp::ThreadPool pool;

    void initialize() {

      //config::IrohaConfigManager::getInstance().getConcurrency(0),
      //config::IrohaConfigManager::getInstance().getPoolWorkerQueueSize(1024),
      tp::ThreadPoolOptions tpOptions;
      tpOptions.setThreadCount(0);
      tpOptions.setQueueSize(1024);
      pool = tp::ThreadPool(tpOptions);

      consensus::connection::receive(
        [](const Block &block) {
          // TODO: Judge committed
          if ( /*check is_committed*/ false) {

          } else {
            // send processBlock(block) as a task to processing pool
            // this returns std::future<void> object
            // (std::future).get() method locks processing until result of
            // processBlock will be available but processBlock returns
            // void, so we don't have to call it and wait
            std::function<void()> &&task = std::bind(processBlock, block);
            pool.post(std::move(task));
          }
        });
    }

    size_t getMaxFaulty() {
      return (size_t)peer_service::monitor::getActivePeerSize() / 3;
    }

    size_t getNumValidatingPeers() {
      return getMaxFaulty() * 2 + 1;
    }

    bool unicast(const iroha::protocol::Block& block, size_t peerOrder) {
      auto peer = peer_service::monitor::getActivePeerAt((unsigned int)peerOrder);
      auto response = connection::sendBlock(block, peer->ip_);
      return response.code() == iroha::protocol::ResponseCode::OK;
    }

    bool leaderMulticast(const iroha::protocol::Block& block) {
      // connection::multicastWithRange(block, 1, getNumValidatingPeers());
      /*
      auto peerSize = getNumValidatingPeers();
      for (size_t i = 0; i < peerSize; i++) {
        unicast(block, i); // Currently, return value is not used.
      }
      */
      return true;
    }

    bool commit(const iroha::protocol::Block& block) {
      // connection::multicastAll(block);
      /*
      auto peerSize = (size_t)peer_service::monitor::getActivePeerSize();
      for (size_t i = 0; i < peerSize; i++) {
        unicast(block, i); // Currently, return value is not used.
      }
      */
      return true;
    }

    // TODO: Append block to db and calc merkle root.
    std::vector<uint8_t> appendBlock(const Block &block) {
      return std::vector<uint8_t>();
    }

    Block createSignedBlock(const Block &block, const std::vector<uint8_t> &merkleRoot) {

      // TODO: Use Keypair in peer service.
      std::string pkBase64 = peer_service::self_state::getPublicKey();
      std::string skBase64 = peer_service::self_state::getPrivateKey();

      auto keypair = iroha::crypto::Keypair(base64_decode(pkBase64), base64_decode(skBase64));
      auto signature = keypair.sign(merkleRoot);

      if (!signature) {
        throw std::runtime_error("failed to create signature");
      }

      std::string strSigblob;
      for (auto e: *signature) strSigblob.push_back(e);

      Signature newSignature;
      *newSignature.mutable_pubkey() = keypair.pub_base64();
      *newSignature.mutable_signature() = strSigblob;

      Block ret;
      ret.CopyFrom(block);
      ret.mutable_header()->set_created_time(iroha::time::now64());
      *ret.mutable_header()->mutable_peer_signature()->Add() = newSignature;

      return ret;
    }

    void setTimeOutCommit(const Block &block) {
      timer::setAwkTimerForCurrentThread(3000, [block] {
        panic(block);
      });
    }

    /**
     * returns expected tail to send committed block.
     * if returned value = -1, all peers has been used.
     */

    int getNextOrder() {
      thread_local int currentProxyTail = static_cast<int>(getNumValidatingPeers()) - 1;
      if (currentProxyTail >= peer_service::monitor::getActivePeerSize()) {
        return -1;
      }
      return currentProxyTail++;
    }

    size_t countValidSignatures(const Block &block) {
      size_t numValidSignatures = 0;
      std::set<std::string> usedPubkeys;

      auto peerSigs = block.header().peer_signature();
      for (auto const &sig: peerSigs) {
        // FIXME: bytes in proto -> std::string in C++ (null value problem)
        if (usedPubkeys.count(sig.pubkey())) continue;
        const auto bodyMessage = block.body().SerializeAsString();

        // TODO: Use new Keypair class.
        /*
        const auto hash = iroha::hash::sha3_256_hex(bodyMessage);
        if (iroha::signature::verify(sig.signature(), hash, sig.pubkey())) {
          numValidSignatures++;
          usedPubkeys.insert(sig.pubkey());
        }
         */
      }

      return numValidSignatures;
    }

    void processBlock(const Block &block) {

      // Stateful Validation
//      auto valid = validaton::stateful::validate(block);
//      if (!valid) {
//        log.info("Stateful validation failed.");
//        return;
//      }

      // Add Signature
      auto merkleRoot = appendBlock(block);
      auto newBlock = createSignedBlock(block, merkleRoot);

      if (peer_service::self_state::isLeader()) {
        leaderMulticast(newBlock);
        setTimeOutCommit(newBlock);
        return;
      }

      auto numValidSignatures = countValidSignatures(newBlock);

      if (numValidSignatures < getNumValidatingPeers()) {
        auto next = getNextOrder();
        if (next < 0) {
          log.error("getNextOrder() < 0 in processBlock");
          return;
        }
        unicast(newBlock, static_cast<size_t>(next));
        setTimeOutCommit(newBlock);
      } else {
        if (numValidSignatures == getNumValidatingPeers()) {
          commit(newBlock);
          setTimeOutCommit(newBlock);
        }
      }
    }


/**
 *
 * For example, given:
 * if f := 1, then
 *  _________________    _________________
 * /        A        \  /        B        \
 * |---|  |---|  |---|  |---|  |---|  |---|
 * | 0 |--| 1 |--| 2 |--| 3 |--| 4 |--| 5 |
 * |---|  |---|  |---|  |---|  |---|  |---|,
 *
 * if 2f+1 signature are not received within the timer's limit, then
 * the set of considered validators, A, is expanded by 1.
 *  ________________________    __________
 * /           A            \  /    B     \
 * |---|  |---|  |---|  |---|  |---|  |---|
 * | 0 |--| 1 |--| 2 |--| 3 |--| 4 |--| 5 |
 * |---|  |---|  |---|  |---|  |---|  |---|.
 */

    void panic(const Block &block) {
      auto next = getNextOrder();
      if (next < 0) {
        log.info("否認");
        return;
      }
      unicast(block, static_cast<size_t>(next));
      setTimeOutCommit(block);
    }

  }  // namespace sumeragi
}  // namespace consensus<|MERGE_RESOLUTION|>--- conflicted
+++ resolved
@@ -50,10 +50,7 @@
 
     logger::Logger log("sumeragi");
 
-<<<<<<< HEAD
-=======
-
->>>>>>> e51a84a4
+
     static tp::ThreadPool pool;
 
     void initialize() {
