SET(EXECUTABLE_OUTPUT_PATH ${PROJECT_BINARY_DIR}/my_test_bin)

SET(CMAKE_CXX_FLAGS_DEBUG "-g")

SET(KECCAK_PATH  "${PROJECT_SOURCE_DIR}/core/vendor/KeccakCodePackage")
SET(ED25519_PATH "${PROJECT_SOURCE_DIR}/core/vendor/ed25519")
SET(LEVELDB_PATH "${PROJECT_SOURCE_DIR}/core/vendor/leveldb")

include_directories(
    ${PROJECT_SOURCE_DIR}/core
)

link_directories(
    ${PROJECT_BINARY_DIR}/lib
    ${ED25519_PATH}/lib
    ${KECCAK_PATH}/bin/generic64
    ${PROJECT_SOURCE_DIR}/core/infra/crypto
    ${AERON_PATH}/cppbuild/Release/lib
    ${LEVELDB_PATH}/out-static
)

add_executable(sumeragi_test
    sumeragi_test.cpp
)


target_link_libraries(sumeragi_test
    leveldb
    snappy
    base64
    signature
    sumeragi
    connection_with_grpc
    config_manager
    pthread
    #consensus_event
)

add_executable(transaction_test
    transaction_test.cpp
)
target_link_libraries(transaction_test
    snappy
    base64
    signature
    sumeragi
    connection_with_grpc
    config_manager
    pthread
<<<<<<< HEAD
    #consensus_event
    objects
=======
    consensus_event
>>>>>>> e236cb21
)<|MERGE_RESOLUTION|>--- conflicted
+++ resolved
@@ -27,13 +27,14 @@
 target_link_libraries(sumeragi_test
     leveldb
     snappy
+    objects
     base64
     signature
+    convertor
     sumeragi
     connection_with_grpc
     config_manager
     pthread
-    #consensus_event
 )
 
 add_executable(transaction_test
@@ -41,16 +42,13 @@
 )
 target_link_libraries(transaction_test
     snappy
+    objects
     base64
     signature
     sumeragi
+    commands
     connection_with_grpc
     config_manager
     pthread
-<<<<<<< HEAD
-    #consensus_event
     objects
-=======
-    consensus_event
->>>>>>> e236cb21
 )