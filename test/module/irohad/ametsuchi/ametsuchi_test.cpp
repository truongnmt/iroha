--- conflicted
+++ resolved
@@ -22,17 +22,6 @@
 #include "ametsuchi/impl/postgres_wsv_query.hpp"
 #include "ametsuchi/impl/wsv_restorer_impl.hpp"
 #include "ametsuchi/mutable_storage.hpp"
-<<<<<<< HEAD
-#include "builders/protobuf/transaction.hpp"
-#include "framework/test_subscriber.hpp"
-#include "model/account.hpp"
-#include "model/account_asset.hpp"
-#include "model/domain.hpp"
-#include "model/permissions.hpp"
-#include "module/irohad/ametsuchi/ametsuchi_fixture.hpp"
-#include "module/shared_model/builders/protobuf/test_block_builder.hpp"
-#include "module/shared_model/builders/protobuf/test_transaction_builder.hpp"
-=======
 #include "builders/default_builders.hpp"
 #include "builders/protobuf/transaction.hpp"
 #include "framework/result_fixture.hpp"
@@ -41,16 +30,11 @@
 #include "module/shared_model/builders/protobuf/test_block_builder.hpp"
 #include "module/shared_model/builders/protobuf/test_transaction_builder.hpp"
 #include "validators/permissions.hpp"
->>>>>>> 61969d20
 
 using namespace iroha::ametsuchi;
 using namespace framework::test_subscriber;
 
-<<<<<<< HEAD
-auto zero_string = std::string(32, '0'/*, 32*/);
-=======
 auto zero_string = std::string(32, '0');
->>>>>>> 61969d20
 auto fake_hash = shared_model::crypto::Hash(zero_string);
 auto fake_pubkey = shared_model::crypto::PublicKey(zero_string);
 using AmountBuilder = shared_model::builder::AmountBuilderWithoutValidator;
@@ -144,11 +128,7 @@
   ASSERT_TRUE(account_asset);
   ASSERT_EQ((*account_asset)->accountId(), account);
   ASSERT_EQ((*account_asset)->assetId(), asset);
-<<<<<<< HEAD
-  ASSERT_EQ(*std::unique_ptr<iroha::Amount>((*account_asset)->balance().makeOldModel()), amount);
-=======
   ASSERT_EQ((*account_asset)->balance(), amount);
->>>>>>> 61969d20
 }
 
 /**
@@ -264,7 +244,7 @@
   // Block store tests
   auto hashes = {block1.hash(), block2.hash()};
   validateCalls(blocks->getBlocks(1, 2),
-                [ i = 0, &hashes ](auto eachBlock) mutable {
+                [i = 0, &hashes](auto eachBlock) mutable {
                   EXPECT_EQ(*(hashes.begin() + i), eachBlock->hash());
                   ++i;
                 },
@@ -300,10 +280,6 @@
   ASSERT_EQ(peers->size(), 1);
   ASSERT_EQ(peers->at(0)->address(), "192.168.9.1:50051");
 
-<<<<<<< HEAD
-//  auto pubkey = iroha::blob_t<32>::from_string(zero_string);
-=======
->>>>>>> 61969d20
   ASSERT_EQ(peers->at(0)->pubkey(), fake_pubkey);
 }
 
@@ -313,18 +289,11 @@
   auto blocks = storage->getBlockQuery();
 
   const auto admin = "admin", domain = "domain", user1name = "userone",
-<<<<<<< HEAD
-             user2name = "usertwo", user3name = "userthree", user1id = "userone@domain",
-             user2id = "usertwo@domain", user3id = "userthree@domain",
-             asset1name = "assetone", asset2name = "assettwo",
-             asset1id = "assetone#domain", asset2id = "assettwo#domain";
-=======
              user2name = "usertwo", user3name = "userthree",
              user1id = "userone@domain", user2id = "usertwo@domain",
              user3id = "userthree@domain", asset1name = "assetone",
              asset2name = "assettwo", asset1id = "assetone#domain",
              asset2id = "assettwo#domain";
->>>>>>> 61969d20
 
   std::string account, src_account, dest_account, asset;
 
@@ -417,7 +386,7 @@
   // Block store test
   auto hashes = {block1.hash(), block2.hash(), block3.hash()};
   validateCalls(blocks->getBlocks(1, 3),
-                [ i = 0, &hashes ](auto eachBlock) mutable {
+                [i = 0, &hashes](auto eachBlock) mutable {
                   EXPECT_EQ(*(hashes.begin() + i), eachBlock->hash());
                   ++i;
                 },
@@ -506,12 +475,7 @@
     ASSERT_TRUE(signatories);
     ASSERT_EQ(signatories->size(), 2);
     ASSERT_EQ(signatories->at(0), pubkey1);
-<<<<<<< HEAD
-    ASSERT_EQ(signatories->at(1), pubkey2
-    );
-=======
     ASSERT_EQ(signatories->at(1), pubkey2);
->>>>>>> 61969d20
   }
 
   // 3rd tx (create user2 with pubkey1 that is same as user1's key)
@@ -913,20 +877,8 @@
   auto genesis_tx =
       shared_model::proto::TransactionBuilder()
           .creatorAccountId("admin@test")
-<<<<<<< HEAD
-          .txCounter(1)
           .createdTime(iroha::time::now())
-          .createRole(default_role,
-                      std::vector<std::string>{iroha::model::can_create_domain,
-                                               iroha::model::can_create_account,
-                                               iroha::model::can_add_asset_qty,
-                                               iroha::model::can_add_peer,
-                                               iroha::model::can_receive,
-                                               iroha::model::can_transfer})
-          .createDomain(default_domain, default_role)
           .quorum(1)
-=======
-          .createdTime(iroha::time::now())
           .createRole(default_role,
                       std::vector<std::string>{
                           shared_model::permissions::can_create_domain,
@@ -936,7 +888,6 @@
                           shared_model::permissions::can_receive,
                           shared_model::permissions::can_transfer})
           .createDomain(default_domain, default_role)
->>>>>>> 61969d20
           .build()
           .signAndAddSignature(
               shared_model::crypto::DefaultCryptoAlgorithmType::
@@ -946,10 +897,6 @@
       TestBlockBuilder()
           .transactions(
               std::vector<shared_model::proto::Transaction>{genesis_tx})
-<<<<<<< HEAD
-          .txNumber(1)
-=======
->>>>>>> 61969d20
           .height(1)
           .prevHash(shared_model::crypto::Sha3_256::makeHash(
               shared_model::crypto::Blob("")))
