machine:
  environment:
    IROHA_HOME: $(pwd)/iroha
    PATH: $PATH:/opt/cmake-3.5.2-Linux-x86_64/bin
    JAVA_HOME: /usr/lib/jvm/java-1.8.0-openjdk-amd64/
  java:
      version: 'oraclejdk8'
  pre:
    - sudo add-apt-repository ppa:ubuntu-toolchain-r/test -y
    - sudo apt-get update
    - sudo apt-get install g++-5
    - sudo update-alternatives --install /usr/bin/gcc gcc /usr/bin/gcc-5 20
    - sudo update-alternatives --install /usr/bin/g++ g++ /usr/bin/g++-5 20
    - g++ -v

    - sudo apt-get -y install build-essential libtcmalloc-minimal4 && sudo ln -s /usr/lib/libtcmalloc_minimal.so.4 /usr/lib/libtcmalloc_minimal.so
    - sudo apt-get -y install xsltproc
    - sudo apt-get -y install libhdf5-serial-dev libleveldb-dev libsnappy-dev liblmdb-dev
    - sudo apt-get -y install autoconf automake libtool unzip
<<<<<<< HEAD

checkout:
  post:
    - cd $IROHA_HOME
    - cd $IROHA_HOME/core/vendor/leveldb; make -j 14
    - cd $IROHA_HOME/core/vendor/ed25519; make -j 14
    - cd $IROHA_HOME/core/vendor/Cappuccino; git pull
    - cd $IROHA_HOME/core/vendor/KeccakCodePackage; make; make generic64/libkeccak.a
    - cd $IROHA_HOME/core/infra/crypto/; make

=======

checkout:
  post:
    - cd $IROHA_HOME
    - cd $IROHA_HOME/core/vendor/leveldb; make -j 4
    - cd $IROHA_HOME/core/vendor/ed25519; make -j 4
    - cd $IROHA_HOME/core/vendor/Cappuccino; git pull
    - cd $IROHA_HOME/core/vendor/KeccakCodePackage; make; make generic64/libkeccak.a
    - cd $IROHA_HOME/core/infra/crypto/; make

>>>>>>> 61101cca
dependencies:
  cache_directories:
    - ~/iroha/core/vendor/
    - /tmp/protobuf
    - /tmp/grpc
  pre:
<<<<<<< HEAD
    - if [[ ! -e /tmp/protobuf ]]; then git clone -b v3.0.0 https://github.com/google/protobuf.git /tmp/protobuf; cd /tmp/protobuf; (git cherry-pick 1760feb621a913189b90fe8595fffb74bce84598; echo Force continue); cd /tmp/protobuf; ./autogen.sh; ./configure --prefix=/usr; make -j 16; fi;
    -  cd /tmp/protobuf; sudo make install
    - protoc --version

    - if [[ ! -e /tmp/grpc ]]; then git clone -b $(curl -L http://grpc.io/release) https://github.com/grpc/grpc /tmp/grpc; cd /tmp/grpc; git submodule update --init; make -j 14; fi;
=======
    - if [[ ! -e /tmp/protobuf ]]; then git clone -b v3.0.0 https://github.com/google/protobuf.git /tmp/protobuf; cd /tmp/protobuf; (git cherry-pick 1760feb621a913189b90fe8595fffb74bce84598; echo Force continue); cd /tmp/protobuf; ./autogen.sh; ./configure --prefix=/usr; make -j 4; fi;
    -  cd /tmp/protobuf; sudo make install
    - protoc --version

    - if [[ ! -e /tmp/grpc ]]; then git clone -b $(curl -L http://grpc.io/release) https://github.com/grpc/grpc /tmp/grpc; cd /tmp/grpc; git submodule update --init; make -j 4; fi;
>>>>>>> 61101cca
    - cd /tmp/grpc; sudo make install
    - which grpc_cpp_plugin

test:
  pre:
    - mkdir build; cd build; cmake ..; make
  override:
    - ./test.sh<|MERGE_RESOLUTION|>--- conflicted
+++ resolved
@@ -17,18 +17,6 @@
     - sudo apt-get -y install xsltproc
     - sudo apt-get -y install libhdf5-serial-dev libleveldb-dev libsnappy-dev liblmdb-dev
     - sudo apt-get -y install autoconf automake libtool unzip
-<<<<<<< HEAD
-
-checkout:
-  post:
-    - cd $IROHA_HOME
-    - cd $IROHA_HOME/core/vendor/leveldb; make -j 14
-    - cd $IROHA_HOME/core/vendor/ed25519; make -j 14
-    - cd $IROHA_HOME/core/vendor/Cappuccino; git pull
-    - cd $IROHA_HOME/core/vendor/KeccakCodePackage; make; make generic64/libkeccak.a
-    - cd $IROHA_HOME/core/infra/crypto/; make
-
-=======
 
 checkout:
   post:
@@ -39,26 +27,17 @@
     - cd $IROHA_HOME/core/vendor/KeccakCodePackage; make; make generic64/libkeccak.a
     - cd $IROHA_HOME/core/infra/crypto/; make
 
->>>>>>> 61101cca
 dependencies:
   cache_directories:
     - ~/iroha/core/vendor/
     - /tmp/protobuf
     - /tmp/grpc
   pre:
-<<<<<<< HEAD
-    - if [[ ! -e /tmp/protobuf ]]; then git clone -b v3.0.0 https://github.com/google/protobuf.git /tmp/protobuf; cd /tmp/protobuf; (git cherry-pick 1760feb621a913189b90fe8595fffb74bce84598; echo Force continue); cd /tmp/protobuf; ./autogen.sh; ./configure --prefix=/usr; make -j 16; fi;
-    -  cd /tmp/protobuf; sudo make install
-    - protoc --version
-
-    - if [[ ! -e /tmp/grpc ]]; then git clone -b $(curl -L http://grpc.io/release) https://github.com/grpc/grpc /tmp/grpc; cd /tmp/grpc; git submodule update --init; make -j 14; fi;
-=======
     - if [[ ! -e /tmp/protobuf ]]; then git clone -b v3.0.0 https://github.com/google/protobuf.git /tmp/protobuf; cd /tmp/protobuf; (git cherry-pick 1760feb621a913189b90fe8595fffb74bce84598; echo Force continue); cd /tmp/protobuf; ./autogen.sh; ./configure --prefix=/usr; make -j 4; fi;
     -  cd /tmp/protobuf; sudo make install
     - protoc --version
 
     - if [[ ! -e /tmp/grpc ]]; then git clone -b $(curl -L http://grpc.io/release) https://github.com/grpc/grpc /tmp/grpc; cd /tmp/grpc; git submodule update --init; make -j 4; fi;
->>>>>>> 61101cca
     - cd /tmp/grpc; sudo make install
     - which grpc_cpp_plugin
 
